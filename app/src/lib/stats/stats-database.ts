import Dexie from 'dexie'

// NB: This _must_ be incremented whenever the DB key scheme changes.
const DatabaseVersion = 2

/** The timing stats for app launch. */
export interface ILaunchStats {
  /**
   * The time (in milliseconds) it takes from when our main process code is
   * first loaded until the app `ready` event is emitted.
   */
  readonly mainReadyTime: number

  /**
   * The time (in milliseconds) it takes from when loading begins to loading
   * end.
   */
  readonly loadTime: number

  /**
   * The time (in milliseconds) it takes from when our renderer process code is
   * first loaded until the renderer `ready` event is emitted.
   */
  readonly rendererReadyTime: number
}

/** The daily measures captured for stats. */
export interface IDailyMeasures {
  /** The ID in the database. */
  readonly id?: number

  /** The number of commits. */
  readonly commits: number

  /** The number of times the user has opened a shell from the app. */
  readonly openShellCount: number

  /** The number of partial commits. */
  readonly partialCommits: number

  /** The number of commits created with one or more co-authors. */
  readonly coAuthoredCommits: number

  /** The number of times a branch is compared to an arbitrary branch */
  readonly branchComparisons: number

  /** The number of times a branch is compared to `master` */
  readonly defaultBranchComparisons: number

  /** The number of times a merge is initiated in the `compare` sidebar */
  readonly mergesInitiatedFromComparison: number

  /** The number of times the `Branch -> Update From Default Branch` menu item is used */
  readonly updateFromDefaultBranchMenuCount: number

  /** The number of times the `Branch -> Merge Into Current Branch` menu item is used */
  readonly mergeIntoCurrentBranchMenuCount: number

  /** The number of times the user checks out a branch using the PR menu */
  readonly prBranchCheckouts: number

  /** The numbers of times a repo with indicators is clicked on repo list view */
  readonly repoWithIndicatorClicked: number
  /** The numbers of times a repo without indicators is clicked on repo list view */
  readonly repoWithoutIndicatorClicked: number

  /** The number of times the user dismisses the diverged branch notification */
  readonly divergingBranchBannerDismissal: number

  /** The number of times the user merges from the diverged branch notification merge CTA button */
  readonly divergingBranchBannerInitatedMerge: number

  /** The number of times the user compares from the diverged branch notification compare CTA button */
  readonly divergingBranchBannerInitiatedCompare: number

  /**
   * The number of times the user merges from the compare view after getting to that state
   * from the diverged branch notification compare CTA button
   */
  readonly divergingBranchBannerInfluencedMerge: number

  /** The number of times the diverged branch notification is displayed */
  readonly divergingBranchBannerDisplayed: number

<<<<<<< HEAD
  /** The number of times the user pushes to GitHub.com */
  readonly dotcomPushCount: number

  /** The number of times the user pushed to a GitHub enterprise instance */
  readonly enterprisePushCount: number

  /** The number of times the users pushes to a generic remote */
  readonly externalPushCount: number
=======
  /** Whether or not the app has been interacted with during the current reporting window */
  readonly active: boolean
>>>>>>> fa9dd564
}

export class StatsDatabase extends Dexie {
  public launches!: Dexie.Table<ILaunchStats, number>
  public dailyMeasures!: Dexie.Table<IDailyMeasures, number>

  public constructor(name: string) {
    super(name)

    this.version(1).stores({
      launches: '++',
    })

    this.version(DatabaseVersion).stores({
      dailyMeasures: '++id',
    })
  }
}<|MERGE_RESOLUTION|>--- conflicted
+++ resolved
@@ -82,7 +82,6 @@
   /** The number of times the diverged branch notification is displayed */
   readonly divergingBranchBannerDisplayed: number
 
-<<<<<<< HEAD
   /** The number of times the user pushes to GitHub.com */
   readonly dotcomPushCount: number
 
@@ -91,10 +90,9 @@
 
   /** The number of times the users pushes to a generic remote */
   readonly externalPushCount: number
-=======
+
   /** Whether or not the app has been interacted with during the current reporting window */
   readonly active: boolean
->>>>>>> fa9dd564
 }
 
 export class StatsDatabase extends Dexie {
