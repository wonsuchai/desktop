--- conflicted
+++ resolved
@@ -57,36 +57,6 @@
     }
   }
 
-<<<<<<< HEAD
-  public async componentDidMount() {
-    const repositories = await this.props.api.fetchRepositories()
-
-    if (repositories) {
-      const repos: ReadonlyArray<
-        IClonableRepositoryListItem
-      > = repositories.map(repo => {
-        return {
-          id: repo.html_url,
-          text: `${repo.owner.login}/${repo.name}`,
-          url: repo.clone_url,
-          org: repo.owner.login,
-          name: repo.name,
-          isPrivate: repo.private,
-        }
-      })
-
-      const group = [
-        {
-          identifier: 'Remote',
-          items: repos,
-        },
-      ]
-
-      this.setState({
-        repositories: group,
-      })
-    }
-=======
   private convert(
     repositories: ReadonlyArray<IAPIRepository>
   ): ReadonlyArray<IClonableRepositoryListItem> {
@@ -106,8 +76,9 @@
     return repos
   }
 
-  public componentDidMount() {
-    const repos = this.convert(this.props.repositories)
+    public async componentDidMount() {
+    const repositories = await this.props.api.fetchRepositories()
+
 
     const group = [
       {
@@ -116,9 +87,17 @@
       },
     ]
 
-    this.setState({
-      repositories: group,
-    })
+      const group = [
+        {
+          identifier: 'Remote',
+          items: repos,
+        },
+      ]
+
+      this.setState({
+        repositories: group,
+      })
+    }
   }
 
   public componentWillReceiveProps(nextProps: ICloneGithubRepositoryProps) {
@@ -135,7 +114,6 @@
     this.setState({
       repositories: group,
     })
->>>>>>> 54660d43
   }
 
   public render() {
