--- conflicted
+++ resolved
@@ -387,12 +387,8 @@
     }
 
     const classes = classNames({
-<<<<<<< HEAD
       'has-highlighted-commits':
-        shasToHighlight !== undefined && shasToHighlight.length > 1,
-=======
-      'has-highlighted-commits': shasToHighlight.length > 0,
->>>>>>> 175d7819
+        shasToHighlight !== undefined && shasToHighlight.length > 0,
     })
 
     return (
