--- conflicted
+++ resolved
@@ -47,10 +47,7 @@
     return `${this.owner.login}/${this.name}`
   }
 
-<<<<<<< HEAD
-=======
   /** Is the repository a fork? */
->>>>>>> b7d39009
   public get fork(): boolean {
     return !!this.parent
   }
