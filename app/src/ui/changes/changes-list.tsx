import * as React from 'react'
import { CommitMessage } from './commit-message'
import { ChangedFile } from './changed-file'
import { List } from '../list'

import { Repository } from '../../models/repository'
import { WorkingDirectoryStatus } from '../../models/status'
import { DiffSelectionType } from '../../models/diff'
import { CommitIdentity } from '../../models/commit-identity'
import { Checkbox, CheckboxValue } from './checkbox'

const RowHeight = 30

interface IChangesListProps {
  readonly repository: Repository
  readonly workingDirectory: WorkingDirectoryStatus
  readonly selectedPath: string | null
  readonly onFileSelectionChanged: (row: number) => void
  readonly onIncludeChanged: (row: number, include: boolean) => void
  readonly onSelectAll: (selectAll: boolean) => void
  readonly onCreateCommit: (summary: string, description: string) => void
  readonly onDiscardChanges: (row: number) => void
  readonly branch: string | null
  readonly commitAuthor: CommitIdentity | null
  readonly avatarURL: string
  readonly emoji: Map<string, string>

  /**
   * Keyboard handler passed directly to the onRowKeyDown prop of List, see
   * List Props for documentation.
   */
  readonly onRowKeyDown?: (row: number, event: React.KeyboardEvent<any>) => void
}

export class ChangesList extends React.Component<IChangesListProps, void> {
  private onIncludeAllChange(event: React.FormEvent<HTMLInputElement>) {
    const include = event.currentTarget.checked
    this.props.onSelectAll(include)
  }

  private renderRow(row: number): JSX.Element {
    const file = this.props.workingDirectory.files[row]
    const selection = file.selection.getSelectionType()

    const includeAll = selection === DiffSelectionType.All
      ? true
      : (selection === DiffSelectionType.None ? false : null)

    return (
      <ChangedFile path={file.path}
                   status={file.status}
                   include={includeAll}
                   key={file.id}
                   onIncludeChanged={include => this.props.onIncludeChanged(row, include)}
                   onDiscardChanges={() => this.props.onDiscardChanges(row)}/>
    )
  }

  private get includeAllValue(): CheckboxValue {
    const includeAll = this.props.workingDirectory.includeAll
    if (includeAll === true) {
      return CheckboxValue.On
    } else if (includeAll === false) {
      return CheckboxValue.Off
    } else {
      return CheckboxValue.Mixed
    }
  }

  public render() {
    const selectedRow = this.props.workingDirectory.files.findIndex(file => file.path === this.props.selectedPath)

    const fileCount = this.props.workingDirectory.files.length
    const filesPlural = fileCount === 1 ? 'file' : 'files'
    const filesDescription = `${fileCount} changed ${filesPlural}`
    const anyFilesSelected = this.includeAllValue !== CheckboxValue.Off

    return (
      <div className='panel changes-panel' id='changes-list'>
        <div id='select-all' className='changes-panel-header'>
          <Checkbox value={this.includeAllValue} onChange={event => this.onIncludeAllChange(event)}/>

          <label className='changes-panel-header-label'>
            {filesDescription}
          </label>
        </div>

        <List id='changes-list-list'
              rowCount={this.props.workingDirectory.files.length}
              rowHeight={RowHeight}
              rowRenderer={row => this.renderRow(row)}
              selectedRow={selectedRow}
              onSelectionChanged={row => this.props.onFileSelectionChanged(row)}
              invalidationProps={this.props.workingDirectory}
              onRowKeyDown={this.props.onRowKeyDown} />

        <CommitMessage onCreateCommit={(summary, description) => this.props.onCreateCommit(summary, description)}
                       branch={this.props.branch}
                       avatarURL={this.props.avatarURL}
                       emoji={this.props.emoji}
<<<<<<< HEAD
                       commitAuthor={this.props.commitAuthor} />
=======
                       anyFilesSelected={anyFilesSelected} />
>>>>>>> 92c40131
      </div>
    )
  }
}<|MERGE_RESOLUTION|>--- conflicted
+++ resolved
@@ -98,11 +98,8 @@
                        branch={this.props.branch}
                        avatarURL={this.props.avatarURL}
                        emoji={this.props.emoji}
-<<<<<<< HEAD
-                       commitAuthor={this.props.commitAuthor} />
-=======
+                       commitAuthor={this.props.commitAuthor}
                        anyFilesSelected={anyFilesSelected} />
->>>>>>> 92c40131
       </div>
     )
   }
