{
  "name": "desktop",
  "productName": "GitHub",
  "bundleID": "com.github.GitHubClient",
  "companyName": "GitHub, Inc.",
  "version": "0.0.1",
  "main": "./app/browser/main.js",
  "repository": {
    "type": "git",
    "url": "https://github.com/desktop/desktop.git"
  },
  "description": "The People's Glorious GitHub Client",
  "scripts": {
    "test": "electron-mocha --renderer --require ts-node/register test/*.ts test/*.tsx",
    "postinstall": "typings install",
    "start-server": "node dev_server.js",
    "start": "npm run build && npm-run-all --parallel dev start-server",
<<<<<<< HEAD
    "dev": "node script/run",
    "compile": "tsc && webpack",
    "build": "npm run compile && node script/package",
=======
    "dev": "env NODE_ENV=development electron . --debug",
    "build": "tsc && webpack && cp -R static build",
>>>>>>> e7e89260
    "clean": "rm -rf build",
    "lint": "tslint ./src/**/*.ts ./src/**/*.tsx ./test/**/*.ts ./test/**/*.tsx"
  },
  "author": "",
  "license": "MIT",
  "dependencies": {
    "babel-runtime": "^6.6.1",
    "octokat": "^0.5.0-beta.0",
    "react": "^15.0.2",
    "react-dom": "^15.0.2"
  },
  "devDependencies": {
    "babel-core": "^6.7.6",
    "babel-loader": "^6.2.4",
    "babel-plugin-react-transform": "^2.0.2",
    "babel-plugin-transform-runtime": "^6.8.0",
    "babel-preset-es2015": "^6.6.0",
    "babel-preset-react": "^6.5.0",
    "babel-preset-react-hmre": "^1.1.1",
    "babel-preset-stage-0": "^6.5.0",
    "chai": "^3.5.0",
    "electron-mocha": "1.2.0",
    "electron-packager": "^7.0.1",
    "electron-prebuilt": "^0.37.8",
    "express": "^4.13.4",
    "fs-extra": "^0.30.0",
    "mocha": "^2.4.5",
    "npm-run-all": "^1.8.0",
    "react-addons-test-utils": "^15.0.2",
    "react-transform-hmr": "^1.0.4",
    "ts-loader": "^0.8.2",
    "ts-node": "^0.7.2",
    "tslint": "^3.9.0",
    "typescript": "^1.8.10",
    "typings": "^0.7.12",
    "webpack": "^1.12.15",
    "webpack-dev-middleware": "^1.6.1",
    "webpack-hot-middleware": "^2.10.0",
    "webpack-target-electron-renderer": "^0.4.0"
  }
}<|MERGE_RESOLUTION|>--- conflicted
+++ resolved
@@ -15,14 +15,9 @@
     "postinstall": "typings install",
     "start-server": "node dev_server.js",
     "start": "npm run build && npm-run-all --parallel dev start-server",
-<<<<<<< HEAD
-    "dev": "node script/run",
+    "dev": "env NODE_ENV=development electron . --debug",
     "compile": "tsc && webpack",
     "build": "npm run compile && node script/package",
-=======
-    "dev": "env NODE_ENV=development electron . --debug",
-    "build": "tsc && webpack && cp -R static build",
->>>>>>> e7e89260
     "clean": "rm -rf build",
     "lint": "tslint ./src/**/*.ts ./src/**/*.tsx ./test/**/*.ts ./test/**/*.tsx"
   },
