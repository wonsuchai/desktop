const Disable = false

/**
 * Enables the application to opt-in for preview features based on runtime
 * checks. This is backed by the GITHUB_DESKTOP_PREVIEW_FEATURES environment
 * variable, which is checked for non-development environments.
 */
function enableDevelopmentFeatures(): boolean {
  if (Disable) {
    return false
  }

  if (__DEV__) {
    return true
  }

  if (process.env.GITHUB_DESKTOP_PREVIEW_FEATURES === '1') {
    return true
  }

  return false
}

/** Should the app enable beta features? */
//@ts-ignore: this will be used again in the future
function enableBetaFeatures(): boolean {
  return enableDevelopmentFeatures() || __RELEASE_CHANNEL__ === 'beta'
}

/** Should merge tool integration be enabled? */
export function enableMergeTool(): boolean {
  return enableDevelopmentFeatures()
}

/** Should `git status` use --no-optional-locks to assist with concurrent usage */
export function enableStatusWithoutOptionalLocks(): boolean {
  return true
}

/** Should git pass `--recurse-submodules` when performing operations? */
export function enableRecurseSubmodulesFlag(): boolean {
  return enableBetaFeatures()
}

<<<<<<< HEAD
/** Should the app check and warn the user about committing large files? */
export function enableFileSizeWarningCheck(): boolean {
  return enableDevelopmentFeatures()
}

/** Should the app use the MergeConflictsDialog component and flow? */
export function enableMergeConflictsDialog(): boolean {
  return true
=======
/** Should the app set protocol.version=2 for any fetch/push/pull/clone operation? */
export function enableGitProtocolVersionTwo(): boolean {
  return enableDevelopmentFeatures()
>>>>>>> 3c15af0e
}<|MERGE_RESOLUTION|>--- conflicted
+++ resolved
@@ -42,18 +42,12 @@
   return enableBetaFeatures()
 }
 
-<<<<<<< HEAD
 /** Should the app check and warn the user about committing large files? */
 export function enableFileSizeWarningCheck(): boolean {
   return enableDevelopmentFeatures()
 }
 
-/** Should the app use the MergeConflictsDialog component and flow? */
-export function enableMergeConflictsDialog(): boolean {
-  return true
-=======
 /** Should the app set protocol.version=2 for any fetch/push/pull/clone operation? */
 export function enableGitProtocolVersionTwo(): boolean {
   return enableDevelopmentFeatures()
->>>>>>> 3c15af0e
 }