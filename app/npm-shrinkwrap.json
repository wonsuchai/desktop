--- conflicted
+++ resolved
@@ -561,12 +561,11 @@
       "from": "loose-envify@>=1.1.0 <2.0.0",
       "resolved": "https://registry.npmjs.org/loose-envify/-/loose-envify-1.2.0.tgz"
     },
-<<<<<<< HEAD
     "lower-case": {
       "version": "1.1.3",
       "from": "lower-case@>=1.1.1 <2.0.0",
       "resolved": "https://registry.npmjs.org/lower-case/-/lower-case-1.1.3.tgz"
-=======
+    },
     "mime-db": {
       "version": "1.23.0",
       "from": "mime-db@>=1.23.0 <1.24.0",
@@ -576,7 +575,6 @@
       "version": "2.1.11",
       "from": "mime-types@>=2.1.7 <2.2.0",
       "resolved": "https://registry.npmjs.org/mime-types/-/mime-types-2.1.11.tgz"
->>>>>>> 8789a692
     },
     "min-document": {
       "version": "2.18.0",
@@ -775,16 +773,15 @@
       "from": "rimraf@>=2.2.8 <3.0.0",
       "resolved": "https://registry.npmjs.org/rimraf/-/rimraf-2.5.4.tgz"
     },
-<<<<<<< HEAD
+    "seek-bzip": {
+      "version": "1.0.5",
+      "from": "seek-bzip@>=1.0.5 <2.0.0",
+      "resolved": "https://registry.npmjs.org/seek-bzip/-/seek-bzip-1.0.5.tgz"
+    },
     "snake-case": {
       "version": "2.1.0",
       "from": "snake-case@latest",
       "resolved": "https://registry.npmjs.org/snake-case/-/snake-case-2.1.0.tgz"
-=======
-    "seek-bzip": {
-      "version": "1.0.5",
-      "from": "seek-bzip@>=1.0.5 <2.0.0",
-      "resolved": "https://registry.npmjs.org/seek-bzip/-/seek-bzip-1.0.5.tgz"
     },
     "sntp": {
       "version": "1.0.9",
@@ -812,7 +809,6 @@
       "version": "0.0.5",
       "from": "stringstream@>=0.0.4 <0.1.0",
       "resolved": "https://registry.npmjs.org/stringstream/-/stringstream-0.0.5.tgz"
->>>>>>> 8789a692
     },
     "strip-ansi": {
       "version": "3.0.1",
