const Disable = false

/**
 * Enables the application to opt-in for preview features based on runtime
 * checks. This is backed by the GITHUB_DESKTOP_PREVIEW_FEATURES environment
 * variable, which is checked for non-development environments.
 */
function enableDevelopmentFeatures(): boolean {
  if (Disable) {
    return false
  }

  if (__DEV__) {
    return true
  }

  if (process.env.GITHUB_DESKTOP_PREVIEW_FEATURES === '1') {
    return true
  }

  return false
}

/** Should the app enable beta features? */
// eslint-disable-next-line @typescript-eslint/ban-ts-comment
//@ts-ignore: this will be used again in the future
function enableBetaFeatures(): boolean {
  return enableDevelopmentFeatures() || __RELEASE_CHANNEL__ === 'beta'
}

/** Should git pass `--recurse-submodules` when performing operations? */
export function enableRecurseSubmodulesFlag(): boolean {
  return enableBetaFeatures()
}

export function enableReadmeOverwriteWarning(): boolean {
  return enableBetaFeatures()
}

/** Should the app detect Windows Subsystem for Linux as a valid shell? */
export function enableWSLDetection(): boolean {
  return enableBetaFeatures()
}

/** Should the app show hide whitespace in changes tab */
export function enableHideWhitespaceInDiffOption(): boolean {
  return true
}

/** Should the app use the shiny new TCP-based trampoline? */
export function enableDesktopTrampoline(): boolean {
  return true
}

/**
 * Should we use the new diff viewer for unified diffs?
 */
export function enableExperimentalDiffViewer(): boolean {
  return false
}

/**
 * Should we allow reporting unhandled rejections as if they were crashes?
 */
export function enableUnhandledRejectionReporting(): boolean {
  return enableBetaFeatures()
}

/** Should we allow expanding text diffs? */
export function enableTextDiffExpansion(): boolean {
  return true
}

/**
 * Should we allow x64 apps running under ARM translation to auto-update to
 * ARM64 builds?
 */
export function enableUpdateFromEmulatedX64ToARM64(): boolean {
  if (__DARWIN__) {
    return true
  }

  return enableBetaFeatures()
}

/** Should we allow using the save dialog when choosing where to clone a repo */
export function enableSaveDialogOnCloneRepository(): boolean {
  return true
}

/** Should we allow setting repository aliases? */
export function enableRepositoryAliases(): boolean {
  return true
}

/** Should we allow to create branches from a commit? */
export function enableBranchFromCommit(): boolean {
  return true
}

/** Should we allow squashing? */
export function enableSquashing(): boolean {
  return true
}

/** Should we allow squash-merging? */
export function enableSquashMerging(): boolean {
  return true
}

/** Should we allow amending commits? */
export function enableAmendingCommits(): boolean {
  return true
}

/** Should we allow reordering commits? */
export function enableCommitReordering(): boolean {
  return true
}

/** Should we allow resetting to a previous commit? */
export function enableResetToCommit(): boolean {
  return enableDevelopmentFeatures()
}

<<<<<<< HEAD
/** Should we allow high contrast theme option */
export function enableHighContrastTheme(): boolean {
  return enableDevelopmentFeatures()
}

/** Should we allow customizing a theme */
export function enableCustomizeTheme(): boolean {
  return enableDevelopmentFeatures()
=======
/** Should we show line changes (added/deleted) in commits? */
export function enableLineChangesInCommit(): boolean {
  return enableBetaFeatures()
>>>>>>> bdd01d36
}<|MERGE_RESOLUTION|>--- conflicted
+++ resolved
@@ -123,7 +123,11 @@
   return enableDevelopmentFeatures()
 }
 
-<<<<<<< HEAD
+/** Should we show line changes (added/deleted) in commits? */
+export function enableLineChangesInCommit(): boolean {
+  return enableBetaFeatures()
+}
+
 /** Should we allow high contrast theme option */
 export function enableHighContrastTheme(): boolean {
   return enableDevelopmentFeatures()
@@ -132,9 +136,4 @@
 /** Should we allow customizing a theme */
 export function enableCustomizeTheme(): boolean {
   return enableDevelopmentFeatures()
-=======
-/** Should we show line changes (added/deleted) in commits? */
-export function enableLineChangesInCommit(): boolean {
-  return enableBetaFeatures()
->>>>>>> bdd01d36
 }