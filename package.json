{
  "repository": {
    "type": "git",
    "url": "https://github.com/desktop/desktop.git"
  },
  "description": "GitHub Desktop build dependencies",
  "scripts": {
    "cli": "ts-node --require ./app/test/globals.ts --require ./app/src/cli/dev-commands-global.js app/src/cli/main.ts",
    "test:integration": "cross-env TEST_ENV=1 ELECTRON_NO_ATTACH_CONSOLE=1 xvfb-maybe mocha -t 30000 --require ts-node/register app/test/integration/*.ts",
    "test:unit": "cross-env GIT_AUTHOR_NAME=\"Joe Bloggs\" GIT_AUTHOR_EMAIL=\"joe.bloggs@somewhere.com\" GIT_COMMITTER_NAME=\"Joe Bloggs\" GIT_COMMITTER_EMAIL=\"joe.bloggs@somewhere.com\" TEST_ENV=1 ELECTRON_NO_ATTACH_CONSOLE=1 xvfb-maybe electron-mocha -t 10000 --renderer --require ts-node/register --require ./app/test/globals.ts app/test/unit/*.{ts,tsx} app/test/unit/**/*.{ts,tsx}",
    "test": "yarn test:unit && yarn test:integration",
    "test:setup": "ts-node script/test-setup.ts",
    "test:review": "ts-node script/test-review.ts",
    "postinstall": "cd app && yarn install --force && cd .. && git submodule update --recursive --init && yarn compile:tslint",
    "start": "cross-env NODE_ENV=development node script/start",
    "start:prod": "cross-env NODE_ENV=production node script/start",
    "debug": "cross-env NODE_ENV=development node script/debug",
    "compile:dev": "cross-env NODE_ENV=development parallel-webpack --config app/webpack.development.js",
    "compile:prod": "cross-env NODE_ENV=production parallel-webpack --config app/webpack.production.js",
    "build:dev": "yarn compile:dev && cross-env NODE_ENV=development ts-node script/build.ts",
    "build:prod": "yarn compile:prod && cross-env NODE_ENV=production ts-node script/build.ts",
    "package": "ts-node -P script script/package.ts",
    "generate-octicons": "ts-node script/generate-octicons.ts",
    "clean:tslint": "rimraf tslint-rules/*.js",
    "compile:tslint": "tsc -p tslint-rules",
    "compile:script": "tsc -p script",
    "lint": "yarn lint:src && yarn lint:prettier",
    "lint:fix": "yarn lint:src:fix && yarn lint:prettier --fix",
    "lint:prettier": "ts-node script/prettier.ts",
    "lint:src": "yarn tslint && yarn eslint-check && yarn eslint",
    "lint:src:fix": "yarn tslint --fix && yarn eslint --fix",
    "tslint": "tslint ./{script,tslint-rules}/*.ts ./app/{src,typings,test}/**/*.{ts,tsx}",
    "eslint": "ts-node script/eslint.ts",
    "eslint-check": "eslint --print-config .eslintrc.* | eslint-config-prettier-check",
    "publish": "node script/publish",
    "clean-slate": "rimraf out node_modules app/node_modules && yarn",
    "rebuild-hard:dev": "yarn clean-slate && yarn build:dev",
    "rebuild-hard:prod": "yarn clean-slate && yarn build:prod",
    "changelog": "ts-node script/changelog/index.ts",
    "draft-release": "ts-node script/draft-release/index.ts"
  },
  "author": {
    "name": "GitHub, Inc.",
    "email": "opensource+desktop@github.com",
    "url": "https://desktop.github.com/"
  },
  "license": "MIT",
  "engines": {
    "node": ">= 7",
    "yarn": ">= 1.2.0"
  },
  "dependencies": {
    "awesome-typescript-loader": "^3.4.0",
    "aws-sdk": "^2.23.0",
    "babel-core": "^6.24.1",
    "babel-minify": "^0.2.0",
    "babel-webpack-plugin": "^0.1.1",
    "chai": "^4.1.1",
    "chai-as-promised": "^7.1.1",
    "chai-datetime": "^1.4.1",
    "chalk": "^2.2.0",
    "clean-webpack-plugin": "^0.1.16",
    "cross-env": "^5.0.5",
    "css-loader": "^0.28.5",
    "eslint": "^4.15.0",
    "eslint-config-prettier": "^2.9.0",
    "eslint-plugin-babel": "^4.1.2",
    "eslint-plugin-prettier": "^2.4.0",
    "eslint-plugin-react": "^7.5.1",
    "eslint-plugin-typescript": "^0.8.1",
    "express": "^4.15.0",
    "extract-text-webpack-plugin": "^3.0.0",
    "fs-extra": "^2.1.2",
    "html-webpack-plugin": "^2.30.1",
    "json-pretty": "^0.0.1",
    "klaw-sync": "^3.0.0",
    "legal-eagle": "0.15.0",
    "mocha": "^4.0.1",
    "node-native-loader": "^1.1.1",
    "node-sass": "^4.7.2",
    "octicons": "^7.0.1",
    "parallel-webpack": "^2.1.0",
    "prettier": "1.10.2",
    "request": "^2.72.0",
    "rimraf": "^2.5.2",
    "sass-loader": "^6.0.6",
    "semver": "^5.5.0",
    "spectron": "^3.8.0",
    "style-loader": "^0.19.1",
    "to-camel-case": "^1.0.0",
    "ts-node": "^3.2.0",
    "tslint": "^5.8.0",
    "tslint-config-prettier": "^1.6.0",
    "tslint-microsoft-contrib": "^5.0.1",
    "tslint-react": "~3.2.0",
    "typescript": "2.6.2",
    "typescript-eslint-parser": "^10.0.0",
    "webpack": "^3.10.0",
    "webpack-dev-middleware": "^2.0.3",
    "webpack-hot-middleware": "^2.21.0",
    "webpack-merge": "^4.1.0",
    "xml2js": "^0.4.16",
    "xvfb-maybe": "^0.2.1"
  },
  "devDependencies": {
    "@types/byline": "^4.2.31",
    "@types/chai": "^4.0.5",
    "@types/chai-datetime": "^0.0.31",
    "@types/classnames": "^2.2.2",
    "@types/codemirror": "^0.0.49",
    "@types/electron-packager": "^10.1.0",
    "@types/electron-winstaller": "^2.6.0",
    "@types/event-kit": "^1.2.28",
    "@types/file-url": "^2.0.0",
    "@types/fs-extra": "2.1.0",
    "@types/fuzzaldrin-plus": "^0.0.1",
    "@types/keytar": "^4.0.0",
    "@types/mocha": "^2.2.29",
    "@types/mri": "^1.1.0",
    "@types/node": "^7.0.18",
    "@types/react": "^16.0.19",
    "@types/react-addons-test-utils": "^0.14.20",
    "@types/react-dom": "^16.0.2",
    "@types/react-transition-group": "1.1.1",
    "@types/react-virtualized": "^9.7.4",
    "@types/semver": "^5.5.0",
    "@types/strip-ansi": "^3.0.0",
    "@types/temp": "^0.8.29",
    "@types/to-camel-case": "^1.0.0",
    "@types/ua-parser-js": "^0.7.30",
    "@types/uuid": "^3.4.0",
    "@types/winston": "^2.2.0",
    "@types/xml2js": "^0.4.0",
<<<<<<< HEAD
    "electron": "1.8.3",
    "electron-builder": "19.48.3",
=======
    "electron": "1.7.11",
    "electron-builder": "20.2.0",
>>>>>>> 160432dd
    "electron-mocha": "^5.0.0",
    "electron-packager": "^11.0.0",
    "electron-winstaller": "2.5.2"
  }
}<|MERGE_RESOLUTION|>--- conflicted
+++ resolved
@@ -131,13 +131,8 @@
     "@types/uuid": "^3.4.0",
     "@types/winston": "^2.2.0",
     "@types/xml2js": "^0.4.0",
-<<<<<<< HEAD
     "electron": "1.8.3",
-    "electron-builder": "19.48.3",
-=======
-    "electron": "1.7.11",
     "electron-builder": "20.2.0",
->>>>>>> 160432dd
     "electron-mocha": "^5.0.0",
     "electron-packager": "^11.0.0",
     "electron-winstaller": "2.5.2"
