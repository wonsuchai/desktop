import { shell as electronShell, ipcRenderer } from 'electron'

export interface IAppShell {
  readonly moveItemToTrash: (path: string) => boolean
  readonly beep: () => void
  readonly openExternal: (path: string) => Promise<boolean>
  readonly openItem: (path: string) => boolean
  readonly showItemInFolder: (path: string) => void
}

export const shell: IAppShell = {
  moveItemToTrash: electronShell.moveItemToTrash,
  beep: electronShell.beep,
<<<<<<< HEAD
  openExternal: (path) => {
    return new Promise<boolean>((resolve, reject) => {
      ipcRenderer.once('open-external-result', (event: Electron.IpcMessageEvent, { result }: { result: boolean }) => {
        resolve(result)
      })

      ipcRenderer.send('open-external', { path })
    })
  },
  showItemInFolder: (path) => {
=======
  openExternal: electronShell.openExternal,
  showItemInFolder: path => {
>>>>>>> c2b93a18
    ipcRenderer.send('show-item-in-folder', { path })
  },
  openItem: electronShell.openItem,
}<|MERGE_RESOLUTION|>--- conflicted
+++ resolved
@@ -11,21 +11,19 @@
 export const shell: IAppShell = {
   moveItemToTrash: electronShell.moveItemToTrash,
   beep: electronShell.beep,
-<<<<<<< HEAD
-  openExternal: (path) => {
+  openExternal: path => {
     return new Promise<boolean>((resolve, reject) => {
-      ipcRenderer.once('open-external-result', (event: Electron.IpcMessageEvent, { result }: { result: boolean }) => {
-        resolve(result)
-      })
+      ipcRenderer.once(
+        'open-external-result',
+        (event: Electron.IpcMessageEvent, { result }: { result: boolean }) => {
+          resolve(result)
+        }
+      )
 
       ipcRenderer.send('open-external', { path })
     })
   },
-  showItemInFolder: (path) => {
-=======
-  openExternal: electronShell.openExternal,
   showItemInFolder: path => {
->>>>>>> c2b93a18
     ipcRenderer.send('show-item-in-folder', { path })
   },
   openItem: electronShell.openItem,
