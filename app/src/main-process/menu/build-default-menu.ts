import { shell, Menu, ipcMain } from 'electron'
import { SharedProcess } from '../../shared-process/shared-process'
import { ensureItemIds } from './ensure-item-ids'
import { MenuEvent } from './menu-event'
import { getLogPath } from '../../lib/logging/get-log-path'

export function buildDefaultMenu(sharedProcess: SharedProcess): Electron.Menu {
  const template = new Array<Electron.MenuItemConstructorOptions>()
  const separator: Electron.MenuItemConstructorOptions = { type: 'separator' }

  if (__DARWIN__) {
    template.push({
      label: 'GitHub Desktop',
      submenu: [
        {
          label: 'About GitHub Desktop',
          click: emit('show-about'),
          id: 'about',
        },
        separator,
        {
          label: 'Preferences…',
          id: 'preferences',
          accelerator: 'CmdOrCtrl+,',
          click: emit('show-preferences'),
        },
        separator,
        {
          role: 'services',
          submenu: [],
        },
        separator,
        { role: 'hide' },
        { role: 'hideothers' },
        { role: 'unhide' },
        separator,
        { role: 'quit' },
      ],
    })
  }

  const fileMenu: Electron.MenuItemConstructorOptions = {
    label: __DARWIN__ ? 'File' : '&File',
    submenu: [
      {
        label: __DARWIN__ ? 'New Repository…' : 'New &repository…',
        id: 'new-repository',
        click: emit('create-repository'),
        accelerator: 'CmdOrCtrl+N',
      },
      separator,
      {
        label: __DARWIN__ ? 'Add Local Repository…' : 'Add &local repository…',
        id: 'add-local-repository',
        accelerator: 'CmdOrCtrl+O',
        click: emit('add-local-repository'),
      },
      {
        label: __DARWIN__ ? 'Clone Repository…' : 'Clo&ne repository…',
        id: 'clone-repository',
        accelerator: 'CmdOrCtrl+Shift+O',
        click: emit('clone-repository'),
      },
    ],
  }

  if (!__DARWIN__) {
    const fileItems = fileMenu.submenu as Electron.MenuItemConstructorOptions[]

    fileItems.push(
      separator,
      {
        label: '&Options…',
        id: 'preferences',
        accelerator: 'CmdOrCtrl+,',
        click: emit('show-preferences'),
      },
      separator,
      { role: 'quit' },
    )
  }

  template.push(fileMenu)

  template.push({
    label: __DARWIN__ ? 'Edit' : '&Edit',
    submenu: [
      { role: 'undo', label: __DARWIN__ ? 'Undo' : '&Undo' },
      { role: 'redo', label: __DARWIN__ ? 'Redo' : '&Redo' },
      separator,
      { role: 'cut', label: __DARWIN__ ? 'Cut' : 'Cu&t' },
      { role: 'copy', label: __DARWIN__ ? 'Copy' : '&Copy' },
      { role: 'paste', label: __DARWIN__ ? 'Paste' : '&Paste' },
      { role: 'selectall', label: __DARWIN__ ? 'Select All' : 'Select &all' },
    ],
  })

  template.push({
    label: __DARWIN__ ? 'View' : '&View',
    submenu: [
      {
        label: __DARWIN__ ? 'Show Changes' : '&Changes',
        id: 'show-changes',
        accelerator: 'CmdOrCtrl+1',
        click: emit('select-changes'),
      },
      {
        label: __DARWIN__ ? 'Show History' : '&History',
        id: 'show-history',
        accelerator: 'CmdOrCtrl+2',
        click: emit('select-history'),
      },
      {
        label: __DARWIN__ ? 'Show Repository List' : 'Repository &list',
        id: 'show-repository-list',
        accelerator: 'CmdOrCtrl+T',
        click: emit('choose-repository'),
      },
      {
        label: __DARWIN__ ? 'Show Branches List' : '&Branches list',
        id: 'show-branches-list',
        accelerator: 'CmdOrCtrl+B',
        click: emit('show-branches'),
      },
      separator,
      {
        label: __DARWIN__ ? 'Toggle Full Screen' : 'Toggle &full screen',
        role: 'togglefullscreen',
      },
      separator,
      {
        label: __DARWIN__ ? 'Reset Zoom' : 'Reset zoom',
        accelerator: 'CmdOrCtrl+0',
        click: zoom(ZoomDirection.Reset),
      },
      {
        label: __DARWIN__ ? 'Zoom In' : 'Zoom in',
        accelerator: 'CmdOrCtrl+=',
        click: zoom(ZoomDirection.In),
      },
      {
        label: __DARWIN__ ? 'Zoom Out' : 'Zoom out',
        accelerator: 'CmdOrCtrl+-',
        click: zoom(ZoomDirection.Out),
      },
      separator,
      {
        label: '&Reload',
        id: 'reload-window',
        accelerator: 'CmdOrCtrl+R',
        click (item: any, focusedWindow: Electron.BrowserWindow) {
          if (focusedWindow) {
            focusedWindow.reload()
          }
        },
        visible: __RELEASE_ENV__ !== 'production',
      },
      {
        id: 'show-devtools',
        label: __DARWIN__ ? 'Toggle Developer Tools' : '&Toggle developer tools',
        accelerator: (() => {
          return __DARWIN__ ? 'Alt+Command+I' : 'Ctrl+Shift+I'
        })(),
        click (item: any, focusedWindow: Electron.BrowserWindow) {
          if (focusedWindow) {
            focusedWindow.webContents.toggleDevTools()
          }
        },
      },
      {
        label: __DARWIN__ ? 'Debug Shared Process' : '&Debug shared process',
        click (item: any, focusedWindow: Electron.BrowserWindow) {
          sharedProcess.show()
        },
        visible: __RELEASE_ENV__ !== 'production',
      },
    ],
  })

  template.push({
    label: __DARWIN__ ? 'Repository' : '&Repository',
    id: 'repository',
    submenu: [
      {
        id: 'push',
        label: __DARWIN__ ? 'Push' : 'P&ush',
        accelerator: 'CmdOrCtrl+P',
        click: emit('push'),
      },
      {
        id: 'pull',
        label: __DARWIN__ ? 'Pull' : 'Pu&ll',
        accelerator: 'CmdOrCtrl+Shift+P',
        click: emit('pull'),
      },
      {
        label: __DARWIN__ ? 'Remove' : '&Remove',
        id: 'remove-repository',
        click: emit('remove-repository'),
      },
      separator,
      {
        id: 'view-repository-on-github',
        label: __DARWIN__ ? 'View on GitHub' : '&View on GitHub',
        accelerator: 'CmdOrCtrl+Alt+G',
        click: emit('view-repository-on-github'),
      },
      {
        label: __DARWIN__ ? 'Open in Terminal' : 'Op&en command prompt',
        id: 'open-in-shell',
        click: emit('open-in-shell'),
      },
      {
        label: __DARWIN__ ? 'Show in Finder' : 'Show in E&xplorer',
        id: 'open-working-directory',
        accelerator: 'CmdOrCtrl+Shift+F',
        click: emit('open-working-directory'),
      },
      separator,
      {
        label: __DARWIN__ ? 'Repository Settings…' : 'Repository &settings…',
        id: 'show-repository-settings',
        click: emit('show-repository-settings'),
      },
    ],
  })

  template.push({
    label: __DARWIN__ ? 'Branch' : '&Branch',
    id: 'branch',
    submenu: [
      {
        label: __DARWIN__ ? 'New Branch…' : 'New &branch…',
        id: 'create-branch',
        accelerator: 'CmdOrCtrl+Shift+N',
        click: emit('create-branch'),
      },
      {
        label: __DARWIN__ ? 'Rename…' : '&Rename…',
        id: 'rename-branch',
        click: emit('rename-branch'),
      },
      {
        label: __DARWIN__ ? 'Delete…' : '&Delete…',
        id: 'delete-branch',
        click: emit('delete-branch'),
      },
      separator,
      {
        label: __DARWIN__ ? 'Update From Default Branch' : '&Update from default branch',
        id: 'update-branch',
        click: emit('update-branch'),
      },
      {
        label: __DARWIN__ ? 'Merge Into Current Branch…' : '&Merge into current branch…',
        id: 'merge-branch',
        click: emit('merge-branch'),
      },
      separator,
      {
        label: __DARWIN__ ? 'Compare on GitHub' : '&Compare on GitHub',
        id: 'compare-branch',
        accelerator: 'CmdOrCtrl+Shift+C',
        click: emit('compare-branch'),
      },
    ],
  })

  if (__DARWIN__) {
    template.push({
      role: 'window',
      submenu: [
        { role: 'minimize' },
        { role: 'zoom' },
        { role: 'close' },
        separator,
        { role: 'front' },
      ],
    })
  }

  const submitIssueItem: Electron.MenuItemConstructorOptions = {
    label: __DARWIN__ ? 'Report Issue…' : 'Report issue…',
    click() {
      shell.openExternal('https://github.com/desktop/desktop/issues/new')
    },
  }

<<<<<<< HEAD
  const showLogsItem: Electron.MenuItemConstructorOptions = {
=======
  const showUserGuides: Electron.MenuItemOptions = {
    label: 'Show User Guides',
    click() {
      shell.openExternal('https://help.github.com/desktop-beta/guides/')
    },
  }

  const showLogsItem: Electron.MenuItemOptions = {
>>>>>>> fceb39e4
    label: __DARWIN__ ? 'Show Logs in Finder' : 'S&how logs in Explorer',
    click() {
      shell.showItemInFolder(getLogPath())
    },
  }

  const helpItems = [
    submitIssueItem,
    showUserGuides,
    showLogsItem,
  ]

  if (__DEV__) {
    helpItems.push(
      separator,
      {
        label: 'Crash main process…',
        click () {
          throw new Error('Boomtown!')
        },
      },
      {
        label: 'Crash renderer process…',
        click: emit('boomtown'),
      },
    )
  }

  if (__DARWIN__) {
    template.push({
      role: 'help',
      submenu: helpItems,
    })
  } else {
    template.push({
      label: '&Help',
      submenu: [
        ...helpItems,
        separator,
        {
          label: '&About GitHub Desktop',
          click: emit('show-about'),
          id: 'about',
        },
      ],
    })
  }

  ensureItemIds(template)

  return Menu.buildFromTemplate(template)
}

type ClickHandler = (menuItem: Electron.MenuItem, browserWindow: Electron.BrowserWindow, event: Electron.Event) => void

/**
 * Utility function returning a Click event handler which, when invoked, emits
 * the provided menu event over IPC.
 */
function emit(name: MenuEvent): ClickHandler {
  return (menuItem, window) => {
    if (window) {
      window.webContents.send('menu-event', { name })
    } else {
      ipcMain.emit('menu-event', { name })
    }
  }
}

enum ZoomDirection {
  Reset,
  In,
  Out,
}

/** The zoom steps that we support, these factors must sorted */
const ZoomInFactors = [ 1, 1.1, 1.25, 1.5, 1.75, 2 ]
const ZoomOutFactors = ZoomInFactors.slice().reverse()

/**
 * Returns the element in the array that's closest to the value parameter. Note
 * that this function will throw if passed an empty array.
 */
function findClosestValue(arr: Array<number>, value: number) {
  return arr.reduce((previous, current) => {
    return Math.abs(current - value) < Math.abs(previous - value)
      ? current
      : previous
  })
}

/**
 * Figure out the next zoom level for the given direction and alert the renderer
 * about a change in zoom factor if necessary.
 */
function zoom(direction: ZoomDirection): ClickHandler {
  return (menuItem, window) => {
    if (!window) {
      return
    }

    const { webContents } = window

    if (direction === ZoomDirection.Reset) {
      webContents.setZoomFactor(1)
      webContents.send('zoom-factor-changed', 1)
    } else {
      webContents.getZoomFactor((rawZoom) => {

        const zoomFactors = direction === ZoomDirection.In
          ? ZoomInFactors
          : ZoomOutFactors

        // So the values that we get from getZoomFactor are floating point
        // precision numbers from chromium that don't always round nicely so
        // we'll have to do a little trick to figure out which of our supported
        // zoom factors the value is referring to.
        const currentZoom = findClosestValue(zoomFactors, rawZoom)

        const nextZoomLevel = zoomFactors
          .find(f => direction === ZoomDirection.In ? f > currentZoom : f < currentZoom)

        // If we couldn't find a zoom level (likely due to manual manipulation
        // of the zoom factor in devtools) we'll just snap to the closest valid
        // factor we've got.
        const newZoom = nextZoomLevel === undefined
          ? currentZoom
          : nextZoomLevel

        webContents.setZoomFactor(newZoom)
        webContents.send('zoom-factor-changed', newZoom)
      })
    }
  }
}<|MERGE_RESOLUTION|>--- conflicted
+++ resolved
@@ -286,18 +286,14 @@
     },
   }
 
-<<<<<<< HEAD
-  const showLogsItem: Electron.MenuItemConstructorOptions = {
-=======
-  const showUserGuides: Electron.MenuItemOptions = {
+  const showUserGuides: Electron.MenuItemConstructorOptions = {
     label: 'Show User Guides',
     click() {
       shell.openExternal('https://help.github.com/desktop-beta/guides/')
     },
   }
 
-  const showLogsItem: Electron.MenuItemOptions = {
->>>>>>> fceb39e4
+  const showLogsItem: Electron.MenuItemConstructorOptions = {
     label: __DARWIN__ ? 'Show Logs in Finder' : 'S&how logs in Explorer',
     click() {
       shell.showItemInFolder(getLogPath())
