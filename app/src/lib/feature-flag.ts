const Disable = false

/**
 * Enables the application to opt-in for preview features based on runtime
 * checks. This is backed by the GITHUB_DESKTOP_PREVIEW_FEATURES environment
 * variable, which is checked for non-development environments.
 */
function enableDevelopmentFeatures(): boolean {
  if (Disable) {
    return false
  }

  if (__DEV__) {
    return true
  }

  if (process.env.GITHUB_DESKTOP_PREVIEW_FEATURES === '1') {
    return true
  }

  return false
}

/** Should we show progress bars on the Windows app taskbar icon? */
export function enableProgressBarOnIcon(): boolean {
  return enableBetaFeatures()
}

/** Should the app enable beta features? */
//@ts-ignore: this will be used again in the future
function enableBetaFeatures(): boolean {
  return enableDevelopmentFeatures() || __RELEASE_CHANNEL__ === 'beta'
}

/** Should git pass `--recurse-submodules` when performing operations? */
export function enableRecurseSubmodulesFlag(): boolean {
  return enableBetaFeatures()
}

export function enableReadmeOverwriteWarning(): boolean {
  return enableBetaFeatures()
}

/** Should the app detect Windows Subsystem for Linux as a valid shell? */
export function enableWSLDetection(): boolean {
  return enableBetaFeatures()
}

/**
 * Should we show the create fork dialog flow?
 */
export function enableCreateForkFlow(): boolean {
  return true
}

/**
 * Whether or not we should attempt to detect the specific curl
 * error from the WinSSL (schannel) https backend when it fails
 * to check the revocation details of a certificate due to lacking
 * CRL distribution points and/or an offiline revocation server.
 */
export function enableSchannelCheckRevokeOptOut(): boolean {
  return true
}

/**
 * Whether or not to enable support for automatically resolving the
 * system-configured proxy url and passing that to Git.
 */
export function enableAutomaticGitProxyConfiguration(): boolean {
  return true
}

/**
 * Should we show the "Create Issue on GitHub" item under
 * "Repository" in the app menu?
 */
export function enableCreateGitHubIssueFromMenu(): boolean {
  return true
}

/**
 * Should we update remote url if it has changed?
 */
export function enableUpdateRemoteUrl(): boolean {
  return true
}

/**
 * Should we show the fork-specific, "branch from the upstream
 * default branch" version of the create branch dialog?
 */
export function enableForkyCreateBranchUI(): boolean {
  return true
}

/**
 * Should we show the NDDB banner?
 *
 * (It's a notification in the history sidebar that there
 * are new commits upstream.)
 */
export function enableNDDBBanner(): boolean {
  return false
}

/**
 * Should we show the git tag information in the app UI?
 */
export function enableGitTagsDisplay(): boolean {
  return true
}

/**
 * Should we allow users to create git tags from the app?
 */
export function enableGitTagsCreation(): boolean {
  return true
}

/**
 * Should we show the dialogs to allow users customize which is the
 * main repository when opening a fork?
 */
export function enableForkSettings(): boolean {
<<<<<<< HEAD
  return true
=======
  return enableBetaFeatures()
}

/**
 * Should we show the discard lines/hunks context menu item?
 */
export function enableDiscardLines(): boolean {
  return enableBetaFeatures()
>>>>>>> cb013ee6
}<|MERGE_RESOLUTION|>--- conflicted
+++ resolved
@@ -123,10 +123,7 @@
  * main repository when opening a fork?
  */
 export function enableForkSettings(): boolean {
-<<<<<<< HEAD
   return true
-=======
-  return enableBetaFeatures()
 }
 
 /**
@@ -134,5 +131,4 @@
  */
 export function enableDiscardLines(): boolean {
   return enableBetaFeatures()
->>>>>>> cb013ee6
 }