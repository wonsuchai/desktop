--- conflicted
+++ resolved
@@ -169,41 +169,6 @@
   return diff
 }
 
-<<<<<<< HEAD
-=======
-/**
- * Retrieve the binary contents of a blob from the repository
- *
- * Returns a promise containing the base64 encoded string,
- * as <img> tags support the data URI scheme instead of
- * needing to reference a file:// URI
- *
- * https://en.wikipedia.org/wiki/Data_URI_scheme
- *
- */
-async function getBlobContents(repository: Repository, file: FileChange): Promise<string> {
-
-  const successExitCodes = new Set([ 0, 1 ])
-
-  const lsTreeArgs = [ 'ls-tree', 'HEAD', '-z', '--', file.path ]
-  const blobRow = await git(lsTreeArgs, repository.path, 'getBlobContents', { successExitCodes })
-
-  // a mixture of whitespace and tab characters here
-  // so let's just split on everything interesting
-  const blobDetails = blobRow.stdout.split(/\s/)
-  const blob = blobDetails[2]
-
-  const catFileArgs = [ 'cat-file', '-p', blob ]
-
-  const setBinaryEncoding: (process: ChildProcess) => void = cb => cb.stdout.setEncoding('binary')
-
-  const blobContents = await git(catFileArgs, repository.path, 'getBlobContents', { successExitCodes, processCallback: setBinaryEncoding })
-  const base64Contents = Buffer.from(blobContents.stdout, 'binary').toString('base64')
-
-  return base64Contents
-}
-
->>>>>>> 447bea31
 export async function getWorkingDirectoryImage(repository: Repository, file: FileChange): Promise<Image> {
   const extension = Path.extname(file.path)
   const contents = await getWorkingDirectoryContents(repository, file)
