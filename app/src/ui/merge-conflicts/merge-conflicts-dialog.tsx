--- conflicted
+++ resolved
@@ -15,11 +15,8 @@
 import { Octicon, OcticonSymbol } from '../octicons'
 import { PathText } from '../lib/path-text'
 import { DialogHeader } from '../dialog/header'
-<<<<<<< HEAD
 import { ConflictFileStatus } from '../../models/conflicts'
-=======
 import { LinkButton } from '../lib/link-button'
->>>>>>> 5ff3f0b3
 
 interface IMergeConflictsDialogProps {
   readonly dispatcher: Dispatcher
