import * as React from 'react'

<<<<<<< HEAD
import User from './user'
import {Repo} from './lib/api'
=======
import User from './models/user'
import Repository from './models/repository'
>>>>>>> 4fea41d3

interface InfoProps {
  selectedRepo: Repository,
  user: User
}

interface InfoState {

}

export default class Info extends React.Component<InfoProps, InfoState> {
  private renderNoSelection() {
    return (
      <div>
        <div>No repo selected!</div>
      </div>
    )
  }

<<<<<<< HEAD


=======
>>>>>>> 4fea41d3
  public render() {
    const repo = this.props.selectedRepo
    if (!repo) {
      return this.renderNoSelection()
    }

<<<<<<< HEAD

    return (
      <div style={ContainerStyle}>
        <h1>{repo.name}</h1>
        Stars: {repo.stargazersCount}

        <button onClick={() => shell.openExternal(repo.htmlUrl)}>Open</button>
      </div>
=======
    return (
      <div>{repo.getPath()}</div>
>>>>>>> 4fea41d3
    )
  }
}<|MERGE_RESOLUTION|>--- conflicted
+++ resolved
@@ -1,12 +1,7 @@
 import * as React from 'react'
 
-<<<<<<< HEAD
-import User from './user'
-import {Repo} from './lib/api'
-=======
 import User from './models/user'
 import Repository from './models/repository'
->>>>>>> 4fea41d3
 
 interface InfoProps {
   selectedRepo: Repository,
@@ -26,30 +21,14 @@
     )
   }
 
-<<<<<<< HEAD
-
-
-=======
->>>>>>> 4fea41d3
   public render() {
     const repo = this.props.selectedRepo
     if (!repo) {
       return this.renderNoSelection()
     }
 
-<<<<<<< HEAD
-
-    return (
-      <div style={ContainerStyle}>
-        <h1>{repo.name}</h1>
-        Stars: {repo.stargazersCount}
-
-        <button onClick={() => shell.openExternal(repo.htmlUrl)}>Open</button>
-      </div>
-=======
     return (
       <div>{repo.getPath()}</div>
->>>>>>> 4fea41d3
     )
   }
 }