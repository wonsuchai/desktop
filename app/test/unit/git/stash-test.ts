--- conflicted
+++ resolved
@@ -9,10 +9,6 @@
   createDesktopStashEntry,
   getLastDesktopStashEntryForBranch,
   dropDesktopStashEntry,
-<<<<<<< HEAD
-  IStashEntry,
-=======
->>>>>>> 2d305057
   popStashEntry,
 } from '../../../src/lib/git/stash'
 import { getStatusOrThrow } from '../../helpers/status'
