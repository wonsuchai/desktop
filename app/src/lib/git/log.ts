--- conflicted
+++ resolved
@@ -185,61 +185,8 @@
     '--',
   ]
 
-<<<<<<< HEAD
   const { stdout } = await git(args, repository.path, 'getChangesFiles')
-  return parseRawLogWithNumstat(stdout, sha)
-=======
-  // Run `git log` to obtain the file names and their state
-  const resultNameStatus = await git(
-    [...baseArgs, '--name-status', '--'],
-    repository.path,
-    'getChangedFilesNameStatus'
-  )
-
-  const files = parseChangedFiles(resultNameStatus.stdout, sha, `${sha}^`)
-
-  // Run `git log` again, but this time to get the number of lines added/deleted
-  // per file
-  const resultNumStat = await git(
-    [...baseArgs, '--numstat', '--'],
-    repository.path,
-    'getChangedFilesNumStats'
-  )
-
-  const linesChanged = parseChangedFilesNumStat(resultNumStat.stdout)
-
-  return {
-    files,
-    ...linesChanged,
-  }
-}
-
-function parseChangedFilesNumStat(stdout: string): {
-  linesAdded: number
-  linesDeleted: number
-} {
-  const lines = stdout.split('\0')
-  let totalLinesAdded = 0
-  let totalLinesDeleted = 0
-
-  for (const line of lines) {
-    const parts = line.split('\t')
-    if (parts.length !== 3) {
-      continue
-    }
-
-    const [added, deleted] = parts
-
-    if (added === '-' || deleted === '-') {
-      continue
-    }
-
-    totalLinesAdded += parseInt(added, 10)
-    totalLinesDeleted += parseInt(deleted, 10)
-  }
-
-  return { linesAdded: totalLinesAdded, linesDeleted: totalLinesDeleted }
->>>>>>> af3843f3
+  return parseRawLogWithNumstat(stdout, sha, `${sha}^`)
 }
 
 /**
@@ -270,38 +217,14 @@
  *    file_two_original_path
  *    file_two_new_path
  */
-<<<<<<< HEAD
-export function parseRawLogWithNumstat(stdout: string, sha: string) {
+
+export function parseRawLogWithNumstat(stdout: string, sha: string, parentCommitish: string) {
   const files = new Array<CommittedFileChange>()
   let linesAdded = 0
   let linesDeleted = 0
   let numStatCount = 0
-=======
-export function parseChangedFiles(
-  stdout: string,
-  committish: string,
-  parentCommitish: string
-): ReadonlyArray<CommittedFileChange> {
   const lines = stdout.split('\0')
-  // Remove the trailing empty line
-  lines.splice(-1, 1)
-  const files: CommittedFileChange[] = []
-  for (let i = 0; i < lines.length; i++) {
-    const statusText = lines[i]
-
-    let oldPath: string | undefined = undefined
-
-    if (
-      statusText.length > 0 &&
-      (statusText[0] === 'R' || statusText[0] === 'C')
-    ) {
-      oldPath = lines[++i]
-    }
->>>>>>> af3843f3
-
-  const lines = stdout.split('\0')
-
-<<<<<<< HEAD
+
   for (let i = 0; i < lines.length - 1; i++) {
     const line = lines[i]
     if (line.startsWith(':')) {
@@ -312,7 +235,7 @@
 
       const path = forceUnwrap('Missing path', lines.at(++i))
 
-      files.push(new CommittedFileChange(path, mapStatus(status, oldPath), sha))
+      files.push(new CommittedFileChange(path, mapStatus(status, oldPath), sha, parentCommitish))
     } else {
       const match = /^(\d+|-)\t(\d+|-)\t/.exec(line)
       const [, added, deleted] = forceUnwrap('Invalid numstat line', match)
@@ -327,11 +250,6 @@
       }
       numStatCount++
     }
-=======
-    files.push(
-      new CommittedFileChange(path, status, committish, parentCommitish)
-    )
->>>>>>> af3843f3
   }
 
   return { files, linesAdded, linesDeleted }
