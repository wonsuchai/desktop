const Disable = false

/**
 * Enables the application to opt-in for preview features based on runtime
 * checks. This is backed by the GITHUB_DESKTOP_PREVIEW_FEATURES environment
 * variable, which is checked for non-development environments.
 */
function enableDevelopmentFeatures(): boolean {
  if (Disable) {
    return false
  }

  if (__DEV__) {
    return true
  }

  if (process.env.GITHUB_DESKTOP_PREVIEW_FEATURES === '1') {
    return true
  }

  return false
}

/** Should the app enable beta features? */
//@ts-ignore: this will be used again in the future
function enableBetaFeatures(): boolean {
  return enableDevelopmentFeatures() || __RELEASE_CHANNEL__ === 'beta'
}

/** Should merge tool integration be enabled? */
export function enableMergeTool(): boolean {
  return enableDevelopmentFeatures()
}

/** Should git pass `--recurse-submodules` when performing operations? */
export function enableRecurseSubmodulesFlag(): boolean {
  return enableBetaFeatures()
}

/** Should the app set protocol.version=2 for any fetch/push/pull/clone operation? */
export function enableGitProtocolVersionTwo(): boolean {
  return true
}

export function enableReadmeOverwriteWarning(): boolean {
  return enableBetaFeatures()
}

/** Shoult the app automatically prune branches that are no longer actively being used */
export function enableBranchPruning(): boolean {
  return enableBetaFeatures()
}

/**
 * Whether or not to activate the "Create PR" blankslate action.
 *
 * The state of the feature as of writing this is that the underlying
 * data source required to power this feature is not reliable enough
 * and needs looking at so we aren't ready to move this to production
 * just yet.
 */
export function enableNoChangesCreatePRBlankslateAction(): boolean {
  return true
}

/** Should the app detect and handle rebase conflicts when `pull.rebase` is set? */
export function enablePullWithRebase(): boolean {
  return true
}

/**
 *  Enables a new UI for the repository picker that supports
 *  grouping and filtering (GitHub) repositories by owner/organization.
 */
export function enableGroupRepositoriesByOwner(): boolean {
  return true
}

/** Should the app show the "rebase current branch" dialog? */
export function enableRebaseDialog(): boolean {
  return true
}

/** Should the app show the "stash changes" dialog? */
export function enableStashing(): boolean {
  return true
}

/**
 * Should the application query for branch protection information and store this
 * to help the maintainers understand how broadly branch protections are
 * encountered?
 */
export function enableBranchProtectionChecks(): boolean {
  return true
}

<<<<<<< HEAD
/** Should the app detect Windows Subsystem for Linux as a valid shell? */
export function enableWSLDetection(): boolean {
  return enableDevelopmentFeatures()
=======
/**
 * Should the application warn the user when they are about to commit to a
 * protected branch, and encourage them into a flow to move their changes to
 * a new branch?
 *
 * As this builds upon existing branch protection features in the codebase, this
 * flag is linked to to `enableBranchProtectionChecks()`.
 */
export function enableBranchProtectionWarningFlow(): boolean {
  return enableBranchProtectionChecks() && enableDevelopmentFeatures()
>>>>>>> 08c5a735
}<|MERGE_RESOLUTION|>--- conflicted
+++ resolved
@@ -95,11 +95,12 @@
   return true
 }
 
-<<<<<<< HEAD
+
 /** Should the app detect Windows Subsystem for Linux as a valid shell? */
 export function enableWSLDetection(): boolean {
   return enableDevelopmentFeatures()
-=======
+}
+
 /**
  * Should the application warn the user when they are about to commit to a
  * protected branch, and encourage them into a flow to move their changes to
@@ -110,5 +111,4 @@
  */
 export function enableBranchProtectionWarningFlow(): boolean {
   return enableBranchProtectionChecks() && enableDevelopmentFeatures()
->>>>>>> 08c5a735
 }