--- conflicted
+++ resolved
@@ -6,16 +6,10 @@
   "description": "GitHub Desktop build dependencies",
   "scripts": {
     "cli": "ts-node --require ./app/test/globals.ts --require ./app/src/cli/dev-commands-global.js app/src/cli/main.ts",
-<<<<<<< HEAD
     "test:integration": "cross-env TEST_ENV=1 ELECTRON_NO_ATTACH_CONSOLE=1 xvfb-maybe --auto-servernum -- mocha -t 30000 --require ts-node/register app/test/integration/*.ts",
     "test:unit": "ts-node script/unit-tests.ts",
-    "test": "yarn test:unit && yarn test:integration",
-=======
-    "test:integration": "cross-env TEST_ENV=1 ELECTRON_NO_ATTACH_CONSOLE=1 xvfb-maybe mocha -t 30000 --require ts-node/register app/test/integration/*.ts",
-    "test:unit": "cross-env GIT_AUTHOR_NAME=\"Joe Bloggs\" GIT_AUTHOR_EMAIL=\"joe.bloggs@somewhere.com\" GIT_COMMITTER_NAME=\"Joe Bloggs\" GIT_COMMITTER_EMAIL=\"joe.bloggs@somewhere.com\" TEST_ENV=1 ELECTRON_NO_ATTACH_CONSOLE=1 xvfb-maybe electron-mocha -t 10000 --renderer --require ts-node/register --require ./app/test/globals.ts app/test/unit/*.{ts,tsx} app/test/unit/**/*.{ts,tsx}",
     "test:script": "mocha -t 10000 --require ts-node/register script/changelog/test/*.ts",
     "test": "yarn test:unit && yarn test:script && yarn test:integration",
->>>>>>> 289ae937
     "test:setup": "ts-node script/test-setup.ts",
     "test:review": "ts-node script/test-review.ts",
     "postinstall": "cd app && yarn install --force && cd .. && git submodule update --recursive --init && yarn compile:tslint",
