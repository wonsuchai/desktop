--- conflicted
+++ resolved
@@ -30,12 +30,8 @@
     "dugite": "1.91.3",
     "electron-window-state": "^5.0.3",
     "event-kit": "^2.0.0",
-<<<<<<< HEAD
+    "file-metadata": "^1.0.0",
     "file-uri-to-path": "^2.0.0",
-=======
-    "file-metadata": "^1.0.0",
-    "file-uri-to-path": "0.0.2",
->>>>>>> 1b44ad33
     "file-url": "^2.0.2",
     "fs-admin": "^0.12.0",
     "fs-extra": "^7.0.1",
